import os from 'os';
import fs from 'fs';
import { container, singleton } from 'tsyringe';
import { AsyncService, Defer, marshalErrorLike, AssertionFailureError, delay, maxConcurrency } from 'civkit';
import { Logger } from '../shared/services/logger';
import { JSDOM, VirtualConsole } from 'jsdom';

import type { Browser, CookieParam, Page } from 'puppeteer';
import puppeteer from 'puppeteer-extra';

import puppeteerBlockResources from 'puppeteer-extra-plugin-block-resources';
import puppeteerPageProxy from 'puppeteer-extra-plugin-page-proxy';
import { SecurityCompromiseError, ServiceCrashedError } from '../shared/lib/errors';
import { Readability } from '@mozilla/readability';
const tldExtract = require('tld-extract');

const READABILITY_JS = fs.readFileSync(require.resolve('@mozilla/readability/Readability.js'), 'utf-8');


const virtualConsole = new VirtualConsole();
virtualConsole.on('error', () => void 0);

export interface ImgBrief {
    src: string;
    loaded?: boolean;
    width?: number;
    height?: number;
    naturalWidth?: number;
    naturalHeight?: number;
    alt?: string;
}

export interface ReadabilityParsed {
    title: string;
    content: string;
    textContent: string;
    length: number;
    excerpt: string;
    byline: string;
    dir: string;
    siteName: string;
    lang: string;
    publishedTime: string;
}

export interface PageSnapshot {
    title: string;
    href: string;
    html: string;
    text: string;
    parsed?: Partial<ReadabilityParsed> | null;
    screenshot?: Buffer;
    imgs?: ImgBrief[];
    pdfs?: string[];
}

export interface ExtendedSnapshot extends PageSnapshot {
    links: { [url: string]: string; };
    imgs: ImgBrief[];
}

export interface ScrappingOptions {
    proxyUrl?: string;
    cookies?: CookieParam[];
    favorScreenshot?: boolean;
    waitForSelector?: string;
    minIntervalMs?: number;
    overrideUserAgent?: string;
<<<<<<< HEAD
=======
    timeoutMs?: number;
>>>>>>> 1e3bae6a
}


const puppeteerStealth = require('puppeteer-extra-plugin-stealth');
puppeteer.use(puppeteerStealth());
// const puppeteerUAOverride = require('puppeteer-extra-plugin-stealth/evasions/user-agent-override');
// puppeteer.use(puppeteerUAOverride({
//     userAgent: `Mozilla/5.0 AppleWebKit/537.36 (KHTML, like Gecko; compatible; GPTBot/1.0; +https://openai.com/gptbot)`,
//     platform: `Linux`,
// }))

puppeteer.use(puppeteerBlockResources({
    blockedTypes: new Set(['media']),
    interceptResolutionPriority: 1,
}));
puppeteer.use(puppeteerPageProxy({
    interceptResolutionPriority: 1,
}));

@singleton()
export class PuppeteerControl extends AsyncService {

    _sn = 0;
    browser!: Browser;
    logger = this.globalLogger.child({ service: this.constructor.name });

    private __healthCheckInterval?: NodeJS.Timeout;

    __loadedPage: Page[] = [];

    finalizerMap = new WeakMap<Page, ReturnType<typeof setTimeout>>();
    snMap = new WeakMap<Page, number>();
    livePages = new Set<Page>();
    lastPageCratedAt: number = 0;

    circuitBreakerHosts: Set<string> = new Set();

    constructor(
        protected globalLogger: Logger,
    ) {
        super(...arguments);
        this.setMaxListeners(2 * Math.floor(os.totalmem() / (256 * 1024 * 1024)) + 1); 148 - 95;

        this.on('crippled', () => {
            this.__loadedPage.length = 0;
            this.livePages.clear();
        });
    }

    briefPages() {
        this.logger.info(`Status: ${this.livePages.size} pages alive: ${Array.from(this.livePages).map((x) => this.snMap.get(x)).sort().join(', ')}; ${this.__loadedPage.length} idle pages: ${this.__loadedPage.map((x) => this.snMap.get(x)).sort().join(', ')}`);
    }

    override async init() {
        if (this.__healthCheckInterval) {
            clearInterval(this.__healthCheckInterval);
            this.__healthCheckInterval = undefined;
        }
        await this.dependencyReady();

        if (this.browser) {
            if (this.browser.connected) {
                await this.browser.close();
            } else {
                this.browser.process()?.kill('SIGKILL');
            }
        }
        this.browser = await puppeteer.launch({
            timeout: 10_000
        }).catch((err: any) => {
            this.logger.error(`Unknown firebase issue, just die fast.`, { err });
            process.nextTick(() => {
                this.emit('error', err);
                // process.exit(1);
            });
            return Promise.reject(err);
        });
        this.browser.once('disconnected', () => {
            this.logger.warn(`Browser disconnected`);
            this.emit('crippled');
            process.nextTick(() => this.serviceReady());
        });
        this.logger.info(`Browser launched: ${this.browser.process()?.pid}`);

        this.emit('ready');

        this.__healthCheckInterval = setInterval(() => this.healthCheck(), 30_000);
        this.newPage().then((r) => this.__loadedPage.push(r));
    }

    @maxConcurrency(1)
    async healthCheck() {
        if (Date.now() - this.lastPageCratedAt <= 10_000) {
            this.briefPages();
            return;
        }
        const healthyPage = await this.newPage().catch((err) => {
            this.logger.warn(`Health check failed`, { err: marshalErrorLike(err) });
            return null;
        });

        if (healthyPage) {
            this.__loadedPage.push(healthyPage);

            if (this.__loadedPage.length > 3) {
                this.ditchPage(this.__loadedPage.shift()!);
            }

            this.briefPages();

            return;
        }

        this.logger.warn(`Trying to clean up...`);
        this.browser.process()?.kill('SIGKILL');
        Reflect.deleteProperty(this, 'browser');
        this.emit('crippled');
        this.logger.warn(`Browser killed`);
    }

    async newPage() {
        await this.serviceReady();
        const dedicatedContext = await this.browser.createBrowserContext();
        const sn = this._sn++;
        const page = await dedicatedContext.newPage();
        const preparations = [];

        // preparations.push(page.setUserAgent(`Slackbot-LinkExpanding 1.0 (+https://api.slack.com/robots)`));
        // preparations.push(page.setUserAgent(`Mozilla/5.0 AppleWebKit/537.36 (KHTML, like Gecko; compatible; GPTBot/1.0; +https://openai.com/gptbot)`));
        preparations.push(page.setBypassCSP(true));
        preparations.push(page.setViewport({ width: 1024, height: 1024 }));
        preparations.push(page.exposeFunction('reportSnapshot', (snapshot: PageSnapshot) => {
            if (snapshot.href === 'about:blank') {
                return;
            }
            page.emit('snapshot', snapshot);
        }));
        preparations.push(page.evaluateOnNewDocument(READABILITY_JS));
        preparations.push(page.evaluateOnNewDocument(`
function briefImgs(elem) {
    const imageTags = Array.from((elem || document).querySelectorAll('img[src],img[data-src]'));

    return imageTags.map((x)=> {
        let linkPreferredSrc = x.src;
        if (linkPreferredSrc.startsWith('data:')) {
            if (typeof x.dataset?.src === 'string' && !x.dataset.src.startsWith('data:')) {
                linkPreferredSrc = x.dataset.src;
            }
        }

        return {
            src: new URL(linkPreferredSrc, document.location.href).toString(),
            loaded: x.complete,
            width: x.width,
            height: x.height,
            naturalWidth: x.naturalWidth,
            naturalHeight: x.naturalHeight,
            alt: x.alt || x.title,
        };
    });
}
function briefPDFs() {
    const pdfTags = Array.from(document.querySelectorAll('embed[type="application/pdf"]'));

    return pdfTags.map((x)=> {
        return x.src === 'about:blank' ? document.location.href : x.src;
    });
}
function giveSnapshot(stopActiveSnapshot) {
    if (stopActiveSnapshot) {
        window.haltSnapshot = true;
    }
    let parsed;
    try {
        parsed = new Readability(document.cloneNode(true)).parse();
    } catch (err) {
        void 0;
    }

    const r = {
        title: document.title,
        href: document.location.href,
        html: document.documentElement?.outerHTML,
        text: document.body?.innerText,
        parsed: parsed,
        imgs: [],
        pdfs: briefPDFs(),
    };
    if (parsed && parsed.content) {
        const elem = document.createElement('div');
        elem.innerHTML = parsed.content;
        r.imgs = briefImgs(elem);
    } else {
        const allImgs = briefImgs();
        if (allImgs.length === 1) {
            r.imgs = allImgs;
        }
    }

    return r;
}
`));
        preparations.push(page.setRequestInterception(true));

        await Promise.all(preparations);

        await page.goto('about:blank', { waitUntil: 'domcontentloaded' });

        const domainSet = new Set<string>();
        let reqCounter = 0;

        page.on('request', (req) => {
            reqCounter++;
            const requestUrl = req.url();
            if (!requestUrl.startsWith("http:") && !requestUrl.startsWith("https:") && requestUrl !== 'about:blank') {
                return req.abort('blockedbyclient', 1000);
            }
            const tldParsed = tldExtract(requestUrl);
            domainSet.add(tldParsed.domain);

            const parsedUrl = new URL(requestUrl);

            if (this.circuitBreakerHosts.has(parsedUrl.hostname.toLowerCase())) {
                page.emit('abuse', { url: requestUrl, page, sn, reason: `Abusive request: ${requestUrl}` });

                return req.abort('blockedbyclient', 1000);
            }

            if (
                parsedUrl.hostname === 'localhost' ||
                parsedUrl.hostname.startsWith('127.')
            ) {
                page.emit('abuse', { url: requestUrl, page, sn, reason: `Suspicious action: Request to localhost: ${requestUrl}` });

                return req.abort('blockedbyclient', 1000);
            }

            if (reqCounter > 2000) {
                page.emit('abuse', { url: requestUrl, page, sn, reason: `DDoS attack suspected: Too many requests: ${reqCounter}` });

                return req.abort('blockedbyclient', 1000);
            }

            if (domainSet.size > 200) {
                page.emit('abuse', { url: requestUrl, page, sn, reason: `DDoS attack suspected: Too many domains (${domainSet.size})` });

                return req.abort('blockedbyclient', 1000);
            }

            const continueArgs = req.continueRequestOverrides
                ? [req.continueRequestOverrides(), 0] as const
                : [];

            return req.continue(continueArgs[0], continueArgs[1]);
        });

        await page.evaluateOnNewDocument(`
let lastTextLength = 0;
const handlePageLoad = () => {
    if (window.haltSnapshot) {
        return;
    }
    if (document.readyState !== 'complete') {
        return;
    }
    const thisTextLength = (document.body.innerText || '').length;
    const deltaLength = Math.abs(thisTextLength - lastTextLength);
    if (10 * deltaLength < lastTextLength) {
        // Change is not significant
        return;
    }
    const r = giveSnapshot();
    window.reportSnapshot(r);
    lastTextLength = thisTextLength;
};
setInterval(handlePageLoad, 500);
document.addEventListener('readystatechange', handlePageLoad);
document.addEventListener('load', handlePageLoad);
`);

        this.snMap.set(page, sn);
        this.logger.info(`Page ${sn} created.`);
        this.lastPageCratedAt = Date.now();
        this.livePages.add(page);

        return page;
    }

    async getNextPage() {
        let thePage: Page | undefined;
        if (this.__loadedPage.length) {
            thePage = this.__loadedPage.shift();
            if (this.__loadedPage.length <= 1) {
                this.newPage()
                    .then((r) => this.__loadedPage.push(r))
                    .catch((err) => {
                        this.logger.warn(`Failed to load new page ahead of time`, { err: marshalErrorLike(err) });
                    });
            }
        }

        if (!thePage) {
            thePage = await this.newPage();
        }

        const timer = setTimeout(() => {
            this.logger.warn(`Page is not allowed to live past 5 minutes, ditching page ${this.snMap.get(thePage!)}...`);
            this.ditchPage(thePage!);
        }, 300 * 1000);

        this.finalizerMap.set(thePage, timer);

        return thePage;
    }

    async ditchPage(page: Page) {
        if (this.finalizerMap.has(page)) {
            clearTimeout(this.finalizerMap.get(page)!);
            this.finalizerMap.delete(page);
        }
        if (page.isClosed()) {
            return;
        }
        const sn = this.snMap.get(page);
        this.logger.info(`Closing page ${sn}`);
        this.livePages.delete(page);
        await Promise.race([
            (async () => {
                const ctx = page.browserContext();
                await page.close();
                await ctx.close();
            })(), delay(5000)
        ]).catch((err) => {
            this.logger.error(`Failed to destroy page ${sn}`, { err: marshalErrorLike(err) });
        });
    }

    async *scrap(parsedUrl: URL, options?: ScrappingOptions): AsyncGenerator<PageSnapshot | undefined> {
        // parsedUrl.search = '';
        const url = parsedUrl.toString();

        let snapshot: PageSnapshot | undefined;
        let screenshot: Buffer | undefined;
        const page = await this.getNextPage();
        const sn = this.snMap.get(page);
        this.logger.info(`Page ${sn}: Scraping ${url}`, { url });
        if (options?.proxyUrl) {
            await page.useProxy(options.proxyUrl);
        }
        if (options?.cookies) {
            await page.setCookie(...options.cookies);
        }
        if (options?.overrideUserAgent) {
            await page.setUserAgent(options.overrideUserAgent);
        }

        let nextSnapshotDeferred = Defer();
        const crippleListener = () => nextSnapshotDeferred.reject(new ServiceCrashedError({ message: `Browser crashed, try again` }));
        this.once('crippled', crippleListener);
        nextSnapshotDeferred.promise.finally(() => {
            this.off('crippled', crippleListener);
        });
        let finalized = false;
        const hdl = (s: any) => {
            if (snapshot === s) {
                return;
            }
            snapshot = s;
            nextSnapshotDeferred.resolve(s);
            nextSnapshotDeferred = Defer();
            this.once('crippled', crippleListener);
            nextSnapshotDeferred.promise.finally(() => {
                this.off('crippled', crippleListener);
            });
        };
        page.on('snapshot', hdl);
        page.once('abuse', (event: any) => {
            this.emit('abuse', { ...event, url: parsedUrl });
            nextSnapshotDeferred.reject(
                new SecurityCompromiseError(`Abuse detected: ${event.reason}`)
            );
        });

        const gotoPromise = page.goto(url, {
            waitUntil: ['load', 'domcontentloaded', 'networkidle0'],
            timeout: options?.timeoutMs || 30_000
        })
            .catch((err) => {
                this.logger.warn(`Page ${sn}: Browsing of ${url} did not fully succeed`, { err: marshalErrorLike(err) });
                return Promise.reject(new AssertionFailureError({
                    message: `Failed to goto ${url}: ${err}`,
                    cause: err,
                }));
            }).finally(async () => {
                if (!snapshot?.html) {
                    finalized = true;
                    return;
                }
                snapshot = await page.evaluate('giveSnapshot(true)') as PageSnapshot;
                screenshot = await page.screenshot();
                if ((!snapshot.title || !snapshot.parsed?.content) && !(snapshot.pdfs?.length)) {
                    const salvaged = await this.salvage(url, page);
                    if (salvaged) {
                        snapshot = await page.evaluate('giveSnapshot(true)') as PageSnapshot;
                        screenshot = await page.screenshot();
                    }
                }
                finalized = true;
                this.logger.info(`Page ${sn}: Snapshot of ${url} done`, { url, title: snapshot?.title, href: snapshot?.href });
                this.emit(
                    'crawled',
                    { ...snapshot, screenshot },
                    { ...options, url: parsedUrl }
                );
            });
        if (options?.waitForSelector) {
            page.waitForSelector(options.waitForSelector)
                .then(async () => {
                    snapshot = await page.evaluate('giveSnapshot(true)') as PageSnapshot;
                    screenshot = await page.screenshot();
                    finalized = true;
                    nextSnapshotDeferred.resolve(snapshot);
                })
                .catch((err) => {
                    this.logger.warn(`Page ${sn}: Failed to wait for selector ${options.waitForSelector}`, { err: marshalErrorLike(err) });
                });
        }

        try {
            let lastHTML = snapshot?.html;
            while (true) {
                const ckpt = [nextSnapshotDeferred.promise, gotoPromise];
                if (options?.minIntervalMs) {
                    ckpt.push(delay(options.minIntervalMs));
                }
                await Promise.race(ckpt);
                if (finalized) {
                    yield { ...snapshot, screenshot } as PageSnapshot;
                    break;
                }
                if (options?.favorScreenshot && snapshot?.title && snapshot?.html !== lastHTML) {
                    screenshot = await page.screenshot();
                    lastHTML = snapshot.html;
                }
                if (snapshot || screenshot) {
                    yield { ...snapshot, screenshot } as PageSnapshot;
                }
            }
        } finally {
            gotoPromise.finally(() => {
                page.off('snapshot', hdl);
                this.ditchPage(page);
            });
            nextSnapshotDeferred.resolve();
        }
    }

    async salvage(url: string, page: Page) {
        this.logger.info(`Salvaging ${url}`);
        const googleArchiveUrl = `https://webcache.googleusercontent.com/search?q=cache:${encodeURIComponent(url)}`;
        const resp = await fetch(googleArchiveUrl, {
            headers: {
                'User-Agent': `Mozilla/5.0 AppleWebKit/537.36 (KHTML, like Gecko; compatible; GPTBot/1.0; +https://openai.com/gptbot)`
            }
        });
        resp.body?.cancel().catch(() => void 0);
        if (!resp.ok) {
            this.logger.warn(`No salvation found for url: ${url}`, { status: resp.status, url });
            return null;
        }

        await page.goto(googleArchiveUrl, { waitUntil: ['load', 'domcontentloaded', 'networkidle0'], timeout: 15_000 }).catch((err) => {
            this.logger.warn(`Page salvation did not fully succeed.`, { err: marshalErrorLike(err) });
        });

        this.logger.info(`Salvation completed.`);

        return true;
    }

    narrowSnapshot(snapshot: PageSnapshot | undefined, targetSelect?: string): PageSnapshot | undefined {
        if (!targetSelect) {
            return snapshot;
        }
        if (!snapshot?.html) {
            return snapshot;
        }

        const jsdom = new JSDOM(snapshot.html, { url: snapshot.href, virtualConsole });
        const elem = jsdom.window.document.querySelector(targetSelect);

        if (!elem) {
            return snapshot;
        }

        const selectedJsDom = new JSDOM(elem.outerHTML, { url: snapshot.href, virtualConsole });
        let parsed;
        try {
            parsed = new Readability(selectedJsDom.window.document).parse();
        } catch (err: any) {
            this.logger.warn(`Failed to parse selected element`, { err: marshalErrorLike(err) });
        }

        // No innerText in jsdom
        // https://github.com/jsdom/jsdom/issues/1245
        const textContent = elem.textContent;
        const cleanedText = textContent?.split('\n').map((x: any) => x.trimEnd()).join('\n').replace(/\n{3,}/g, '\n\n');

        const imageTags = Array.from(elem.querySelectorAll('img[src],img[data-src]'))
            .map((x: any) => [x.getAttribute('src'), x.getAttribute('data-src')])
            .flat()
            .map((x) => {
                try {
                    return new URL(x, snapshot.href).toString();
                } catch (err) {
                    return null;
                }
            })
            .filter(Boolean);

        const imageSet = new Set(imageTags);

        const r = {
            ...snapshot,
            parsed,
            html: elem.outerHTML,
            text: cleanedText,
            imgs: snapshot.imgs?.filter((x) => imageSet.has(x.src)) || [],
        } as PageSnapshot;

        return r;
    }

    inferSnapshot(snapshot: PageSnapshot): ExtendedSnapshot {
        const extendedSnapshot = { ...snapshot } as ExtendedSnapshot;
        try {
            const jsdom = new JSDOM(snapshot.html, { url: snapshot.href, virtualConsole });
            const links = Array.from(jsdom.window.document.querySelectorAll('a[href]'))
                .map((x: any) => [x.getAttribute('href'), x.textContent.replace(/\s+/g, ' ').trim()])
                .map(([href, text]) => {
                    if (!text) {
                        return undefined;
                    }
                    try {
                        const parsed = new URL(href, snapshot.href);
                        if (parsed.protocol === 'file:' || parsed.protocol === 'javascript:') {
                            return undefined;
                        }
                        return [parsed.toString(), text] as const;
                    } catch (err) {
                        return undefined;
                    }
                })
                .filter(Boolean)
                .reduce((acc, pair) => {
                    acc[pair![0]] = pair![1];
                    return acc;
                }, {} as { [k: string]: string; });

            extendedSnapshot.links = links;

            const imgs = Array.from(jsdom.window.document.querySelectorAll('img[src],img[data-src]'))
                .map((x: any) => {
                    let linkPreferredSrc = x.getAttribute('src') || '';
                    if (linkPreferredSrc.startsWith('data:')) {
                        const dataSrc = x.getAttribute('data-src') || '';
                        if (dataSrc && !dataSrc.startsWith('data:')) {
                            linkPreferredSrc = dataSrc;
                        }
                    }

                    return {
                        src: new URL(linkPreferredSrc, snapshot.href).toString(),
                        width: parseInt(x.getAttribute('width') || '0'),
                        height: parseInt(x.getAttribute('height') || '0'),
                        alt: x.getAttribute('alt') || x.getAttribute('title'),
                    };
                });

            extendedSnapshot.imgs = imgs as any;
        } catch (_err) {
            void 0;
        }

        return extendedSnapshot;
    }
}

const puppeteerControl = container.resolve(PuppeteerControl);

export default puppeteerControl;<|MERGE_RESOLUTION|>--- conflicted
+++ resolved
@@ -66,10 +66,7 @@
     waitForSelector?: string;
     minIntervalMs?: number;
     overrideUserAgent?: string;
-<<<<<<< HEAD
-=======
     timeoutMs?: number;
->>>>>>> 1e3bae6a
 }
 
 
