import { Also, AutoCastable, Prop, RPC_CALL_ENVIRONMENT } from 'civkit'; // Adjust the import based on where your decorators are defined
import type { Request, Response } from 'express';
import type { CookieParam } from 'puppeteer';
import { parseString as parseSetCookieString } from 'set-cookie-parser';


@Also({
    openapi: {
        operation: {
            parameters: {
                'Accept': {
                    description: `Specifies your preference for the response format.\n\n` +
                        `Supported formats: \n` +
                        `- text/event-stream\n` +
                        `- application/json or text/json\n` +
                        `- text/plain`
                    ,
                    in: 'header',
                    schema: { type: 'string' }
                },
                'X-Cache-Tolerance': {
                    description: `Sets internal cache tolerance in seconds if this header is specified with a integer.`,
                    in: 'header',
                    schema: { type: 'string' }
                },
                'X-No-Cache': {
                    description: `Ignores internal cache if this header is specified with a value.\n\nEquivalent to X-Cache-Tolerance: 0`,
                    in: 'header',
                    schema: { type: 'string' }
                },
                'X-Respond-With': {
                    description: `Specifies the (non-default) form factor of the crawled data you prefer.\n\n` +
                        `Supported formats: \n` +
                        `- markdown\n` +
                        `- html\n` +
                        `- text\n` +
                        `- screenshot\n`
                    ,
                    in: 'header',
                    schema: { type: 'string' }
                },
                'X-Wait-For-Selector': {
                    description: `Specifies a CSS selector to wait for the appearance of such an element before returning.\n\n` +
                        'Example: `X-Wait-For-Selector: .content-block`\n'
                    ,
                    in: 'header',
                    schema: { type: 'string' }
                },
                'X-Target-Selector': {
                    description: `Specifies a CSS selector for return target instead of the full html.\n\n` +
                        'Implies `X-Wait-For-Selector: (same selector)`'
                    ,
                    in: 'header',
                    schema: { type: 'string' }
                },
                'X-Proxy-Url': {
                    description: `Specifies your custom proxy if you prefer to use one.\n\n` +
                        `Supported protocols: \n` +
                        `- http\n` +
                        `- https\n` +
                        `- socks4\n` +
                        `- socks5\n\n` +
                        `For authentication, https://user:pass@host:port`,
                    in: 'header',
                    schema: { type: 'string' }
                },
                'X-Set-Cookie': {
                    description: `Sets cookie(s) to the headless browser for your request. \n\n` +
                        `Syntax is the same with standard Set-Cookie`,
                    in: 'header',
                    schema: { type: 'string' }
                },
                'X-With-Generated-Alt': {
                    description: `Enable automatic alt-text generating for images without an meaningful alt-text.\n\n` +
                        `Note: Does not work when \`X-Respond-With\` is specified`,
                    in: 'header',
                    schema: { type: 'string' }
                },
                'X-With-Images-Summary': {
                    description: `Enable dedicated summary section for images on the page.`,
                    in: 'header',
                    schema: { type: 'string' }
                },
                'X-With-links-Summary': {
                    description: `Enable dedicated summary section for hyper links on the page.`,
                    in: 'header',
                    schema: { type: 'string' }
                },
                'X-User-Agent': {
                    description: `Override User-Agent.`,
                    in: 'header',
                    schema: { type: 'string' }
                },
<<<<<<< HEAD
=======
                'X-Timeout': {
                    description: `Specify timeout in seconds. Max 180.`,
                    in: 'header',
                    schema: { type: 'string' }
                },
>>>>>>> 1e3bae6a
            }
        }
    }
})
export class CrawlerOptions extends AutoCastable {

    @Prop({
        default: 'default',
    })
    respondWith!: string;

    @Prop({
        default: false,
    })
    withGeneratedAlt!: boolean;

    @Prop({
        default: false,
    })
    withLinksSummary!: boolean;

    @Prop({
        default: false,
    })
    withImagesSummary!: boolean;

    @Prop({
        default: false,
    })
    noCache!: boolean;

    @Prop()
    cacheTolerance?: number;

    @Prop()
    targetSelector?: string;

    @Prop()
    waitForSelector?: string;

    @Prop({
        arrayOf: String,
    })
    setCookies?: CookieParam[];

    @Prop()
    proxyUrl?: string;

    @Prop()
    userAgent?: string;

<<<<<<< HEAD
=======
    @Prop({
        validate: (v: number) => v > 0 && v <= 180,
    })
    timeout?: number;

>>>>>>> 1e3bae6a
    static override from(input: any) {
        const instance = super.from(input) as CrawlerOptions;
        const ctx = Reflect.get(input, RPC_CALL_ENVIRONMENT) as {
            req: Request,
            res: Response,
        } | undefined;

        const customMode = ctx?.req.get('x-respond-with') || ctx?.req.get('x-return-format');
        if (customMode !== undefined) {
            instance.respondWith = customMode;
        }

        const withGeneratedAlt = ctx?.req.get('x-with-generated-alt');
        if (withGeneratedAlt !== undefined) {
            instance.withGeneratedAlt = Boolean(withGeneratedAlt);
        }
        const withLinksSummary = ctx?.req.get('x-with-links-summary');
        if (withLinksSummary !== undefined) {
            instance.withLinksSummary = Boolean(withLinksSummary);
        }
        const withImagesSummary = ctx?.req.get('x-with-images-summary');
        if (withImagesSummary !== undefined) {
            instance.withImagesSummary = Boolean(withImagesSummary);
        }
        const noCache = ctx?.req.get('x-no-cache');
        if (noCache !== undefined) {
            instance.noCache = Boolean(noCache);
        }
        if (instance.noCache && instance.cacheTolerance === undefined) {
            instance.cacheTolerance = 0;
        }
        let cacheTolerance = parseInt(ctx?.req.get('x-cache-tolerance') || '');
        if (!isNaN(cacheTolerance)) {
            instance.cacheTolerance = cacheTolerance;
        }

        let timeoutSeconds = parseInt(ctx?.req.get('x-timeout') || '');
        if (!isNaN(timeoutSeconds) && timeoutSeconds > 0 && timeoutSeconds <= 180) {
            instance.timeout = timeoutSeconds;
        }

        const targetSelector = ctx?.req.get('x-target-selector');
        instance.targetSelector ??= targetSelector;
        const waitForSelector = ctx?.req.get('x-wait-for-selector');
        instance.waitForSelector ??= waitForSelector || instance.targetSelector;
        const overrideUserAgent = ctx?.req.get('x-user-agent');
        instance.userAgent ??= overrideUserAgent;

        const cookies: CookieParam[] = [];
        const setCookieHeaders = ctx?.req.headers['x-set-cookie'] || (instance.setCookies as any as string[]);
        if (Array.isArray(setCookieHeaders)) {
            for (const setCookie of setCookieHeaders) {
                cookies.push({
                    ...parseSetCookieString(setCookie, { decodeValues: false }) as CookieParam,
                });
            }
        } else if (setCookieHeaders && typeof setCookieHeaders === 'string') {
            cookies.push({
                ...parseSetCookieString(setCookieHeaders, { decodeValues: false }) as CookieParam,
            });
        }

        const proxyUrl = ctx?.req.get('x-proxy-url');
        instance.proxyUrl ??= proxyUrl;

        if (instance.cacheTolerance) {
            instance.cacheTolerance = instance.cacheTolerance * 1000;
        }

        return instance;
    }
}

export class CrawlerOptionsHeaderOnly extends CrawlerOptions {
    static override from(input: any) {
        const instance = super.from({
            [RPC_CALL_ENVIRONMENT]: Reflect.get(input, RPC_CALL_ENVIRONMENT),
        }) as CrawlerOptionsHeaderOnly;

        return instance;
    }
}<|MERGE_RESOLUTION|>--- conflicted
+++ resolved
@@ -91,14 +91,11 @@
                     in: 'header',
                     schema: { type: 'string' }
                 },
-<<<<<<< HEAD
-=======
                 'X-Timeout': {
                     description: `Specify timeout in seconds. Max 180.`,
                     in: 'header',
                     schema: { type: 'string' }
                 },
->>>>>>> 1e3bae6a
             }
         }
     }
@@ -150,14 +147,11 @@
     @Prop()
     userAgent?: string;
 
-<<<<<<< HEAD
-=======
     @Prop({
         validate: (v: number) => v > 0 && v <= 180,
     })
     timeout?: number;
 
->>>>>>> 1e3bae6a
     static override from(input: any) {
         const instance = super.from(input) as CrawlerOptions;
         const ctx = Reflect.get(input, RPC_CALL_ENVIRONMENT) as {
